--- conflicted
+++ resolved
@@ -900,17 +900,14 @@
         model: 'test-model',
         authType: 'oauth-personal',
       }),
-<<<<<<< HEAD
       getShellExecutionConfig: () => ({
         terminalWidth: 80,
         terminalHeight: 24,
       }),
       getTerminalWidth: vi.fn(() => 80),
       getTerminalHeight: vi.fn(() => 24),
-=======
       getUseSmartEdit: () => false,
       getGeminiClient: () => null, // No client needed for these tests
->>>>>>> af522f21
     } as unknown as Config;
 
     const scheduler = new CoreToolScheduler({
@@ -1056,15 +1053,12 @@
       setApprovalMode: (mode: ApprovalMode) => {
         approvalMode = mode;
       },
-<<<<<<< HEAD
       getShellExecutionConfig: () => ({
         terminalWidth: 90,
         terminalHeight: 30,
       }),
-=======
       getUseSmartEdit: () => false,
       getGeminiClient: () => null, // No client needed for these tests
->>>>>>> af522f21
     } as unknown as Config;
 
     const testTool = new TestApprovalTool(mockConfig);
