{
  "name": "@google/gemini-cli-core",
<<<<<<< HEAD
  "version": "0.6.0-nightly",
=======
  "version": "0.5.0-preview.1",
>>>>>>> 444724c6
  "description": "Gemini CLI Core",
  "repository": {
    "type": "git",
    "url": "git+https://github.com/google-gemini/gemini-cli.git"
  },
  "type": "module",
  "main": "dist/index.js",
  "scripts": {
    "build": "node ../../scripts/build_package.js",
    "lint": "eslint . --ext .ts,.tsx",
    "format": "prettier --write .",
    "test": "vitest run",
    "test:ci": "vitest run --coverage",
    "typecheck": "tsc --noEmit"
  },
  "files": [
    "dist"
  ],
  "dependencies": {
    "@google/genai": "1.16.0",
    "@joshua.litt/get-ripgrep": "^0.0.2",
    "@modelcontextprotocol/sdk": "^1.11.0",
    "@opentelemetry/api": "^1.9.0",
    "@opentelemetry/exporter-logs-otlp-grpc": "^0.203.0",
    "@opentelemetry/exporter-logs-otlp-http": "^0.203.0",
    "@opentelemetry/exporter-metrics-otlp-grpc": "^0.203.0",
    "@opentelemetry/exporter-metrics-otlp-http": "^0.203.0",
    "@opentelemetry/exporter-trace-otlp-grpc": "^0.203.0",
    "@opentelemetry/exporter-trace-otlp-http": "^0.203.0",
    "@opentelemetry/instrumentation-http": "^0.203.0",
    "@opentelemetry/sdk-node": "^0.203.0",
    "@types/glob": "^8.1.0",
    "@types/html-to-text": "^9.0.4",
    "@xterm/headless": "5.5.0",
    "ajv": "^8.17.1",
    "ajv-formats": "^3.0.0",
    "chardet": "^2.1.0",
    "diff": "^7.0.0",
    "dotenv": "^17.1.0",
    "fast-levenshtein": "^2.0.6",
    "fast-uri": "^3.0.6",
    "fdir": "^6.4.6",
    "fzf": "^0.5.2",
    "glob": "^10.4.5",
    "google-auth-library": "^9.11.0",
    "html-to-text": "^9.0.5",
    "https-proxy-agent": "^7.0.6",
    "ignore": "^7.0.0",
    "marked": "^15.0.12",
    "mime": "4.0.7",
    "mnemonist": "^0.40.3",
    "open": "^10.1.2",
    "picomatch": "^4.0.1",
    "shell-quote": "^1.8.3",
    "simple-git": "^3.28.0",
    "strip-ansi": "^7.1.0",
    "undici": "^7.10.0",
    "ws": "^8.18.0"
  },
  "optionalDependencies": {
    "@lydell/node-pty": "1.1.0",
    "@lydell/node-pty-darwin-arm64": "1.1.0",
    "@lydell/node-pty-darwin-x64": "1.1.0",
    "@lydell/node-pty-linux-x64": "1.1.0",
    "@lydell/node-pty-win32-arm64": "1.1.0",
    "@lydell/node-pty-win32-x64": "1.1.0",
    "node-pty": "^1.0.0"
  },
  "devDependencies": {
    "@google/gemini-cli-test-utils": "file:../test-utils",
    "@types/diff": "^7.0.2",
    "@types/dotenv": "^6.1.1",
    "@types/fast-levenshtein": "^0.0.4",
    "@types/minimatch": "^5.1.2",
    "@types/picomatch": "^4.0.1",
    "@types/ws": "^8.5.10",
    "msw": "^2.3.4",
    "typescript": "^5.3.3",
    "vitest": "^3.1.1"
  },
  "engines": {
    "node": ">=20"
  }
}<|MERGE_RESOLUTION|>--- conflicted
+++ resolved
@@ -1,10 +1,6 @@
 {
   "name": "@google/gemini-cli-core",
-<<<<<<< HEAD
-  "version": "0.6.0-nightly",
-=======
   "version": "0.5.0-preview.1",
->>>>>>> 444724c6
   "description": "Gemini CLI Core",
   "repository": {
     "type": "git",
