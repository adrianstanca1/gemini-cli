/**
 * @license
 * Copyright 2025 Google LLC
 * SPDX-License-Identifier: Apache-2.0
 */

import {
  Config,
  executeToolCall,
  ToolRegistry,
  ToolErrorType,
  shutdownTelemetry,
  GeminiEventType,
  ServerGeminiStreamEvent,
} from '@google/gemini-cli-core';
import { Part } from '@google/genai';
import { runNonInteractive } from './nonInteractiveCli.js';
import { vi } from 'vitest';

// Mock core modules
vi.mock('./ui/hooks/atCommandProcessor.js');
vi.mock('@google/gemini-cli-core', async (importOriginal) => {
  const original =
    await importOriginal<typeof import('@google/gemini-cli-core')>();
  return {
    ...original,
    executeToolCall: vi.fn(),
    shutdownTelemetry: vi.fn(),
    isTelemetrySdkInitialized: vi.fn().mockReturnValue(true),
  };
});

describe('runNonInteractive', () => {
  let mockConfig: Config;
  let mockToolRegistry: ToolRegistry;
  let mockCoreExecuteToolCall: vi.Mock;
  let mockShutdownTelemetry: vi.Mock;
  let consoleErrorSpy: vi.SpyInstance;
  let processExitSpy: vi.SpyInstance;
  let processStdoutSpy: vi.SpyInstance;
  let mockGeminiClient: {
    sendMessageStream: vi.Mock;
  };

  beforeEach(async () => {
    mockCoreExecuteToolCall = vi.mocked(executeToolCall);
    mockShutdownTelemetry = vi.mocked(shutdownTelemetry);

    consoleErrorSpy = vi.spyOn(console, 'error').mockImplementation(() => {});
    processExitSpy = vi
      .spyOn(process, 'exit')
      .mockImplementation((() => {}) as (code?: number) => never);
    processStdoutSpy = vi
      .spyOn(process.stdout, 'write')
      .mockImplementation(() => true);

    mockToolRegistry = {
      getTool: vi.fn(),
      getFunctionDeclarations: vi.fn().mockReturnValue([]),
    } as unknown as ToolRegistry;

    mockGeminiClient = {
      sendMessageStream: vi.fn(),
    };

    mockConfig = {
      initialize: vi.fn().mockResolvedValue(undefined),
      getGeminiClient: vi.fn().mockReturnValue(mockGeminiClient),
      getToolRegistry: vi.fn().mockReturnValue(mockToolRegistry),
      getMaxSessionTurns: vi.fn().mockReturnValue(10),
      getIdeMode: vi.fn().mockReturnValue(false),
      getFullContext: vi.fn().mockReturnValue(false),
      getContentGeneratorConfig: vi.fn().mockReturnValue({}),
      getDebugMode: vi.fn().mockReturnValue(false),
    } as unknown as Config;

    const { handleAtCommand } = await import(
      './ui/hooks/atCommandProcessor.js'
    );
    vi.mocked(handleAtCommand).mockImplementation(async ({ query }) => ({
      processedQuery: [{ text: query }],
      shouldProceed: true,
    }));
  });

  afterEach(() => {
    vi.restoreAllMocks();
  });

  async function* createStreamFromEvents(
    events: ServerGeminiStreamEvent[],
  ): AsyncGenerator<ServerGeminiStreamEvent> {
    for (const event of events) {
      yield event;
    }
  }

  it('should process input and write text output', async () => {
    const events: ServerGeminiStreamEvent[] = [
      { type: GeminiEventType.Content, value: 'Hello' },
      { type: GeminiEventType.Content, value: ' World' },
    ];
    mockGeminiClient.sendMessageStream.mockReturnValue(
      createStreamFromEvents(events),
    );

    await runNonInteractive(mockConfig, 'Test input', 'prompt-id-1');

    expect(mockGeminiClient.sendMessageStream).toHaveBeenCalledWith(
      [{ text: 'Test input' }],
      expect.any(AbortSignal),
      'prompt-id-1',
    );
    expect(processStdoutSpy).toHaveBeenCalledWith('Hello');
    expect(processStdoutSpy).toHaveBeenCalledWith(' World');
    expect(processStdoutSpy).toHaveBeenCalledWith('\n');
    expect(mockShutdownTelemetry).toHaveBeenCalled();
  });

  it('should handle a single tool call and respond', async () => {
    const toolCallEvent: ServerGeminiStreamEvent = {
      type: GeminiEventType.ToolCallRequest,
      value: {
        callId: 'tool-1',
        name: 'testTool',
        args: { arg1: 'value1' },
        isClientInitiated: false,
        prompt_id: 'prompt-id-2',
      },
    };
    const toolResponse: Part[] = [{ text: 'Tool response' }];
    mockCoreExecuteToolCall.mockResolvedValue({ responseParts: toolResponse });

    const firstCallEvents: ServerGeminiStreamEvent[] = [toolCallEvent];
    const secondCallEvents: ServerGeminiStreamEvent[] = [
      { type: GeminiEventType.Content, value: 'Final answer' },
    ];

    mockGeminiClient.sendMessageStream
      .mockReturnValueOnce(createStreamFromEvents(firstCallEvents))
      .mockReturnValueOnce(createStreamFromEvents(secondCallEvents));

    await runNonInteractive(mockConfig, 'Use a tool', 'prompt-id-2');

    expect(mockGeminiClient.sendMessageStream).toHaveBeenCalledTimes(2);
    expect(mockCoreExecuteToolCall).toHaveBeenCalledWith(
      mockConfig,
      expect.objectContaining({ name: 'testTool' }),
      expect.any(AbortSignal),
    );
    expect(mockGeminiClient.sendMessageStream).toHaveBeenNthCalledWith(
      2,
      [{ text: 'Tool response' }],
      expect.any(AbortSignal),
      'prompt-id-2',
    );
    expect(processStdoutSpy).toHaveBeenCalledWith('Final answer');
    expect(processStdoutSpy).toHaveBeenCalledWith('\n');
  });

<<<<<<< HEAD
  it('should handle a single tool call with a single response part', async () => {
    const toolCallEvent: ServerGeminiStreamEvent = {
      type: GeminiEventType.ToolCallRequest,
      value: {
        callId: 'tool-1',
        name: 'testTool',
        args: { arg1: 'value1' },
        isClientInitiated: false,
        prompt_id: 'prompt-id-2',
      },
    };
    const toolResponse: Part = { text: 'Tool response' };
    mockCoreExecuteToolCall.mockResolvedValue({ responseParts: toolResponse });

    const firstCallEvents: ServerGeminiStreamEvent[] = [toolCallEvent];
    const secondCallEvents: ServerGeminiStreamEvent[] = [
      { type: GeminiEventType.Content, value: 'Final answer' },
    ];

    mockGeminiClient.sendMessageStream
      .mockReturnValueOnce(createStreamFromEvents(firstCallEvents))
      .mockReturnValueOnce(createStreamFromEvents(secondCallEvents));

    await runNonInteractive(mockConfig, 'Use a tool', 'prompt-id-2');

    expect(mockGeminiClient.sendMessageStream).toHaveBeenCalledTimes(2);
    expect(mockCoreExecuteToolCall).toHaveBeenCalledWith(
      mockConfig,
      expect.objectContaining({ name: 'testTool' }),
      mockToolRegistry,
      expect.any(AbortSignal),
    );
    expect(mockGeminiClient.sendMessageStream).toHaveBeenNthCalledWith(
      2,
      [{ text: 'Tool response' }],
      expect.any(AbortSignal),
      'prompt-id-2',
    );
    expect(processStdoutSpy).toHaveBeenCalledWith('Final answer');
    expect(processStdoutSpy).toHaveBeenCalledWith('\n');
  });

  it('should handle error during tool execution', async () => {
=======
  it('should handle error during tool execution and should send error back to the model', async () => {
>>>>>>> 56ad22b3
    const toolCallEvent: ServerGeminiStreamEvent = {
      type: GeminiEventType.ToolCallRequest,
      value: {
        callId: 'tool-1',
        name: 'errorTool',
        args: {},
        isClientInitiated: false,
        prompt_id: 'prompt-id-3',
      },
    };
    mockCoreExecuteToolCall.mockResolvedValue({
      error: new Error('Execution failed'),
      errorType: ToolErrorType.EXECUTION_FAILED,
      responseParts: [
        {
          functionResponse: {
            name: 'errorTool',
            response: {
              output: 'Error: Execution failed',
            },
          },
        },
      ],
      resultDisplay: 'Execution failed',
    });
    const finalResponse: ServerGeminiStreamEvent[] = [
      {
        type: GeminiEventType.Content,
        value: 'Sorry, let me try again.',
      },
    ];
    mockGeminiClient.sendMessageStream
      .mockReturnValueOnce(createStreamFromEvents([toolCallEvent]))
      .mockReturnValueOnce(createStreamFromEvents(finalResponse));

    await runNonInteractive(mockConfig, 'Trigger tool error', 'prompt-id-3');

    expect(mockCoreExecuteToolCall).toHaveBeenCalled();
    expect(consoleErrorSpy).toHaveBeenCalledWith(
      'Error executing tool errorTool: Execution failed',
    );
    expect(processExitSpy).not.toHaveBeenCalled();
    expect(mockGeminiClient.sendMessageStream).toHaveBeenCalledTimes(2);
    expect(mockGeminiClient.sendMessageStream).toHaveBeenNthCalledWith(
      2,
      [
        {
          functionResponse: {
            name: 'errorTool',
            response: {
              output: 'Error: Execution failed',
            },
          },
        },
      ],
      expect.any(AbortSignal),
      'prompt-id-3',
    );
    expect(processStdoutSpy).toHaveBeenCalledWith('Sorry, let me try again.');
  });

  it('should exit with error if sendMessageStream throws initially', async () => {
    const apiError = new Error('API connection failed');
    mockGeminiClient.sendMessageStream.mockImplementation(() => {
      throw apiError;
    });

    await runNonInteractive(mockConfig, 'Initial fail', 'prompt-id-4');

    expect(consoleErrorSpy).toHaveBeenCalledWith(
      '[API Error: API connection failed]',
    );
    expect(processExitSpy).toHaveBeenCalledWith(1);
  });

  it('should not exit if a tool is not found, and should send error back to model', async () => {
    const toolCallEvent: ServerGeminiStreamEvent = {
      type: GeminiEventType.ToolCallRequest,
      value: {
        callId: 'tool-1',
        name: 'nonexistentTool',
        args: {},
        isClientInitiated: false,
        prompt_id: 'prompt-id-5',
      },
    };
    mockCoreExecuteToolCall.mockResolvedValue({
      error: new Error('Tool "nonexistentTool" not found in registry.'),
      resultDisplay: 'Tool "nonexistentTool" not found in registry.',
    });
    const finalResponse: ServerGeminiStreamEvent[] = [
      {
        type: GeminiEventType.Content,
        value: "Sorry, I can't find that tool.",
      },
    ];

    mockGeminiClient.sendMessageStream
      .mockReturnValueOnce(createStreamFromEvents([toolCallEvent]))
      .mockReturnValueOnce(createStreamFromEvents(finalResponse));

    await runNonInteractive(
      mockConfig,
      'Trigger tool not found',
      'prompt-id-5',
    );

    expect(mockCoreExecuteToolCall).toHaveBeenCalled();
    expect(consoleErrorSpy).toHaveBeenCalledWith(
      'Error executing tool nonexistentTool: Tool "nonexistentTool" not found in registry.',
    );
    expect(processExitSpy).not.toHaveBeenCalled();
    expect(mockGeminiClient.sendMessageStream).toHaveBeenCalledTimes(2);
    expect(processStdoutSpy).toHaveBeenCalledWith(
      "Sorry, I can't find that tool.",
    );
  });

  it('should exit when max session turns are exceeded', async () => {
    vi.mocked(mockConfig.getMaxSessionTurns).mockReturnValue(0);
    await runNonInteractive(mockConfig, 'Trigger loop', 'prompt-id-6');
    expect(consoleErrorSpy).toHaveBeenCalledWith(
      '\n Reached max session turns for this session. Increase the number of turns by specifying maxSessionTurns in settings.json.',
    );
  });

<<<<<<< HEAD
  it('should exit gracefully on EPIPE error', async () => {
    const events: ServerGeminiStreamEvent[] = [
      { type: GeminiEventType.Content, value: 'Hello' },
=======
  it('should preprocess @include commands before sending to the model', async () => {
    // 1. Mock the imported atCommandProcessor
    const { handleAtCommand } = await import(
      './ui/hooks/atCommandProcessor.js'
    );
    const mockHandleAtCommand = vi.mocked(handleAtCommand);

    // 2. Define the raw input and the expected processed output
    const rawInput = 'Summarize @file.txt';
    const processedParts: Part[] = [
      { text: 'Summarize @file.txt' },
      { text: '\n--- Content from referenced files ---\n' },
      { text: 'This is the content of the file.' },
      { text: '\n--- End of content ---' },
    ];

    // 3. Setup the mock to return the processed parts
    mockHandleAtCommand.mockResolvedValue({
      processedQuery: processedParts,
      shouldProceed: true,
    });

    // Mock a simple stream response from the Gemini client
    const events: ServerGeminiStreamEvent[] = [
      { type: GeminiEventType.Content, value: 'Summary complete.' },
>>>>>>> 56ad22b3
    ];
    mockGeminiClient.sendMessageStream.mockReturnValue(
      createStreamFromEvents(events),
    );

<<<<<<< HEAD
    // Simulate an EPIPE error
    vi.spyOn(process.stdout, 'on').mockImplementation((event, listener) => {
      if (event === 'error') {
        const error = new Error('write EPIPE') as NodeJS.ErrnoException;
        error.code = 'EPIPE';
        (listener as (err: NodeJS.ErrnoException) => void)(error);
      }
      return process.stdout;
    });

    await runNonInteractive(mockConfig, 'Test input', 'prompt-id-1');

    expect(process.exit).toHaveBeenCalledWith(0);
=======
    // 4. Run the non-interactive mode with the raw input
    await runNonInteractive(mockConfig, rawInput, 'prompt-id-7');

    // 5. Assert that sendMessageStream was called with the PROCESSED parts, not the raw input
    expect(mockGeminiClient.sendMessageStream).toHaveBeenCalledWith(
      processedParts,
      expect.any(AbortSignal),
      'prompt-id-7',
    );

    // 6. Assert the final output is correct
    expect(processStdoutSpy).toHaveBeenCalledWith('Summary complete.');
>>>>>>> 56ad22b3
  });
});<|MERGE_RESOLUTION|>--- conflicted
+++ resolved
@@ -158,7 +158,6 @@
     expect(processStdoutSpy).toHaveBeenCalledWith('\n');
   });
 
-<<<<<<< HEAD
   it('should handle a single tool call with a single response part', async () => {
     const toolCallEvent: ServerGeminiStreamEvent = {
       type: GeminiEventType.ToolCallRequest,
@@ -201,10 +200,49 @@
     expect(processStdoutSpy).toHaveBeenCalledWith('\n');
   });
 
-  it('should handle error during tool execution', async () => {
-=======
+  it('should handle a single tool call with a single response part', async () => {
+    const toolCallEvent: ServerGeminiStreamEvent = {
+      type: GeminiEventType.ToolCallRequest,
+      value: {
+        callId: 'tool-1',
+        name: 'testTool',
+        args: { arg1: 'value1' },
+        isClientInitiated: false,
+        prompt_id: 'prompt-id-2',
+      },
+    };
+    const toolResponse: Part = { text: 'Tool response' };
+    mockCoreExecuteToolCall.mockResolvedValue({ responseParts: toolResponse });
+
+    const firstCallEvents: ServerGeminiStreamEvent[] = [toolCallEvent];
+    const secondCallEvents: ServerGeminiStreamEvent[] = [
+      { type: GeminiEventType.Content, value: 'Final answer' },
+    ];
+
+    mockGeminiClient.sendMessageStream
+      .mockReturnValueOnce(createStreamFromEvents(firstCallEvents))
+      .mockReturnValueOnce(createStreamFromEvents(secondCallEvents));
+
+    await runNonInteractive(mockConfig, 'Use a tool', 'prompt-id-2');
+
+    expect(mockGeminiClient.sendMessageStream).toHaveBeenCalledTimes(2);
+    expect(mockCoreExecuteToolCall).toHaveBeenCalledWith(
+      mockConfig,
+      expect.objectContaining({ name: 'testTool' }),
+      mockToolRegistry,
+      expect.any(AbortSignal),
+    );
+    expect(mockGeminiClient.sendMessageStream).toHaveBeenNthCalledWith(
+      2,
+      [{ text: 'Tool response' }],
+      expect.any(AbortSignal),
+      'prompt-id-2',
+    );
+    expect(processStdoutSpy).toHaveBeenCalledWith('Final answer');
+    expect(processStdoutSpy).toHaveBeenCalledWith('\n');
+  });
+
   it('should handle error during tool execution and should send error back to the model', async () => {
->>>>>>> 56ad22b3
     const toolCallEvent: ServerGeminiStreamEvent = {
       type: GeminiEventType.ToolCallRequest,
       value: {
@@ -331,11 +369,6 @@
     );
   });
 
-<<<<<<< HEAD
-  it('should exit gracefully on EPIPE error', async () => {
-    const events: ServerGeminiStreamEvent[] = [
-      { type: GeminiEventType.Content, value: 'Hello' },
-=======
   it('should preprocess @include commands before sending to the model', async () => {
     // 1. Mock the imported atCommandProcessor
     const { handleAtCommand } = await import(
@@ -361,27 +394,11 @@
     // Mock a simple stream response from the Gemini client
     const events: ServerGeminiStreamEvent[] = [
       { type: GeminiEventType.Content, value: 'Summary complete.' },
->>>>>>> 56ad22b3
     ];
     mockGeminiClient.sendMessageStream.mockReturnValue(
       createStreamFromEvents(events),
     );
 
-<<<<<<< HEAD
-    // Simulate an EPIPE error
-    vi.spyOn(process.stdout, 'on').mockImplementation((event, listener) => {
-      if (event === 'error') {
-        const error = new Error('write EPIPE') as NodeJS.ErrnoException;
-        error.code = 'EPIPE';
-        (listener as (err: NodeJS.ErrnoException) => void)(error);
-      }
-      return process.stdout;
-    });
-
-    await runNonInteractive(mockConfig, 'Test input', 'prompt-id-1');
-
-    expect(process.exit).toHaveBeenCalledWith(0);
-=======
     // 4. Run the non-interactive mode with the raw input
     await runNonInteractive(mockConfig, rawInput, 'prompt-id-7');
 
@@ -394,6 +411,5 @@
 
     // 6. Assert the final output is correct
     expect(processStdoutSpy).toHaveBeenCalledWith('Summary complete.');
->>>>>>> 56ad22b3
   });
 });