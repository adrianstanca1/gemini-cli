/**
 * @license
 * Copyright 2025 Google LLC
 * SPDX-License-Identifier: Apache-2.0
 */

<<<<<<< HEAD
import { useCallback, useEffect, useMemo, useState, useRef } from 'react';
import {
  Box,
  type DOMElement,
  measureElement,
  Static,
  Text,
  useStdin,
  useStdout,
} from 'ink';
import {
  AuthState,
  StreamingState,
  type HistoryItem,
  MessageType,
  ToolCallStatus,
  type HistoryItemWithoutId,
} from './types.js';
import { useTerminalSize } from './hooks/useTerminalSize.js';
import { useGeminiStream } from './hooks/useGeminiStream.js';
import { useLoadingIndicator } from './hooks/useLoadingIndicator.js';
import { useThemeCommand } from './hooks/useThemeCommand.js';
import { useAuthCommand } from './auth/useAuth.js';
import { useFolderTrust } from './hooks/useFolderTrust.js';
import { useIdeTrustListener } from './hooks/useIdeTrustListener.js';
import { useEditorSettings } from './hooks/useEditorSettings.js';
import { useSlashCommandProcessor } from './hooks/slashCommandProcessor.js';
import { useAutoAcceptIndicator } from './hooks/useAutoAcceptIndicator.js';
import { useMessageQueue } from './hooks/useMessageQueue.js';
import { useConsoleMessages } from './hooks/useConsoleMessages.js';
import { Header } from './components/Header.js';
import { LoadingIndicator } from './components/LoadingIndicator.js';
import { AutoAcceptIndicator } from './components/AutoAcceptIndicator.js';
import { ShellModeIndicator } from './components/ShellModeIndicator.js';
import { InputPrompt } from './components/InputPrompt.js';
import { Footer } from './components/Footer.js';
import { ThemeDialog } from './components/ThemeDialog.js';
import { EditorSettingsDialog } from './components/EditorSettingsDialog.js';
import { FolderTrustDialog } from './components/FolderTrustDialog.js';
import { ShellConfirmationDialog } from './components/ShellConfirmationDialog.js';
import { RadioButtonSelect } from './components/shared/RadioButtonSelect.js';
import { theme as semanticTheme, theme } from './semantic-colors.js';
import { loadHierarchicalGeminiMemory } from '../config/config.js';
import type { LoadedSettings } from '../config/settings.js';
import { SettingScope } from '../config/settings.js';
import { Tips } from './components/Tips.js';
import { ConsolePatcher } from './utils/ConsolePatcher.js';
import { registerCleanup } from '../utils/cleanup.js';
import { DetailedMessagesDisplay } from './components/DetailedMessagesDisplay.js';
import { HistoryItemDisplay } from './components/HistoryItemDisplay.js';
import { ContextSummaryDisplay } from './components/ContextSummaryDisplay.js';
import { useHistory } from './hooks/useHistoryManager.js';
import { useInputHistoryStore } from './hooks/useInputHistoryStore.js';
import process from 'node:process';
import type {
  EditorType,
  Config,
  IdeContext,
  DetectedIde,
} from '@google/gemini-cli-core';
import {
  ApprovalMode,
  getAllGeminiMdFilenames,
  isEditorAvailable,
  getErrorMessage,
  AuthType,
  logFlashFallback,
  FlashFallbackEvent,
  ideContext,
  isProQuotaExceededError,
  isGenericQuotaExceededError,
  UserTierId,
  DEFAULT_GEMINI_FLASH_MODEL,
  IdeClient,
} from '@google/gemini-cli-core';
import type { IdeIntegrationNudgeResult } from './IdeIntegrationNudge.js';
import { IdeIntegrationNudge } from './IdeIntegrationNudge.js';
import { useLogger } from './hooks/useLogger.js';
=======
import { Box } from 'ink';
>>>>>>> 78142eab
import { StreamingContext } from './contexts/StreamingContext.js';
import { Notifications } from './components/Notifications.js';
import { MainContent } from './components/MainContent.js';
import { DialogManager } from './components/DialogManager.js';
import { Composer } from './components/Composer.js';
import { useUIState } from './contexts/UIStateContext.js';
import { QuittingDisplay } from './components/QuittingDisplay.js';

export const App = () => {
  const uiState = useUIState();

  if (uiState.quittingMessages) {
    return <QuittingDisplay />;
  }

  return (
    <StreamingContext.Provider value={uiState.streamingState}>
      <Box flexDirection="column" width="90%">
<<<<<<< HEAD
        {/*
         * The Static component is an Ink intrinsic in which there can only be 1 per application.
         * Because of this restriction we're hacking it slightly by having a 'header' item here to
         * ensure that it's statically rendered.
         *
         * Background on the Static Item: Anything in the Static component is written a single time
         * to the console. Think of it like doing a console.log and then never using ANSI codes to
         * clear that content ever again. Effectively it has a moving frame that every time new static
         * content is set it'll flush content to the terminal and move the area which it's "clearing"
         * down a notch. Without Static the area which gets erased and redrawn continuously grows.
         */}
        <Static
          key={staticKey}
          items={[
            <Box flexDirection="column" key="header">
              {!(
                settings.merged.ui?.hideBanner || config.getScreenReader()
              ) && <Header version={version} nightly={nightly} />}
              {!(settings.merged.ui?.hideTips || config.getScreenReader()) && (
                <Tips config={config} />
              )}
            </Box>,
            ...history.map((h) => (
              <HistoryItemDisplay
                terminalWidth={mainAreaWidth}
                availableTerminalHeight={staticAreaMaxItemHeight}
                key={h.id}
                item={h}
                isPending={false}
                config={config}
                commands={slashCommands}
              />
            )),
          ]}
        >
          {(item) => item}
        </Static>
        <OverflowProvider>
          <Box ref={pendingHistoryItemRef} flexDirection="column">
            {pendingHistoryItems.map((item, i) => (
              <HistoryItemDisplay
                key={i}
                availableTerminalHeight={
                  constrainHeight ? availableTerminalHeight : undefined
                }
                terminalWidth={mainAreaWidth}
                // TODO(taehykim): It seems like references to ids aren't necessary in
                // HistoryItemDisplay. Refactor later. Use a fake id for now.
                item={{ ...item, id: 0 }}
                isPending={true}
                config={config}
                isFocused={!isEditorDialogOpen}
              />
            ))}
            <ShowMoreLines constrainHeight={constrainHeight} />
          </Box>
        </OverflowProvider>

        <Box flexDirection="column" ref={mainControlsRef}>
          {/* Move UpdateNotification to render update notification above input area */}
          {updateInfo && <UpdateNotification message={updateInfo.message} />}
          {startupWarnings.length > 0 && (
            <Box
              borderStyle="round"
              borderColor={semanticTheme.status.warning}
              paddingX={1}
              marginY={1}
              flexDirection="column"
            >
              {startupWarnings.map((warning, index) => (
                <Text key={index} color={semanticTheme.status.warning}>
                  {warning}
                </Text>
              ))}
            </Box>
          )}
          {showWorkspaceMigrationDialog ? (
            <WorkspaceMigrationDialog
              workspaceExtensions={workspaceExtensions}
              onOpen={onWorkspaceMigrationDialogOpen}
              onClose={onWorkspaceMigrationDialogClose}
            />
          ) : shouldShowIdePrompt && currentIDE ? (
            <IdeIntegrationNudge
              ide={currentIDE}
              onComplete={handleIdePromptComplete}
            />
          ) : isProQuotaDialogOpen ? (
            <ProQuotaDialog
              currentModel={config.getModel()}
              fallbackModel={DEFAULT_GEMINI_FLASH_MODEL}
              onChoice={(choice) => {
                setIsProQuotaDialogOpen(false);
                if (!proQuotaDialogResolver) return;

                const resolveValue = choice !== 'auth';
                proQuotaDialogResolver(resolveValue);
                setProQuotaDialogResolver(null);

                if (choice === 'auth') {
                  cancelOngoingRequest?.();
                  setAuthState(AuthState.Updating);
                } else {
                  addItem(
                    {
                      type: MessageType.INFO,
                      text: 'Switched to fallback model. Tip: Press Ctrl+P to recall your previous prompt and submit it again if you wish.',
                    },
                    Date.now(),
                  );
                }
              }}
            />
          ) : showIdeRestartPrompt ? (
            <Box
              borderStyle="round"
              borderColor={theme.status.warning}
              paddingX={1}
            >
              <Text color={theme.status.warning}>
                Workspace trust has changed. Press &apos;r&apos; to restart
                Gemini to apply the changes.
              </Text>
            </Box>
          ) : isFolderTrustDialogOpen ? (
            <FolderTrustDialog
              onSelect={handleFolderTrustSelect}
              isRestarting={isRestarting}
            />
          ) : shellConfirmationRequest ? (
            <ShellConfirmationDialog request={shellConfirmationRequest} />
          ) : confirmationRequest ? (
            <Box flexDirection="column">
              {confirmationRequest.prompt}
              <Box paddingY={1}>
                <RadioButtonSelect
                  isFocused={!!confirmationRequest}
                  items={[
                    { label: 'Yes', value: true },
                    { label: 'No', value: false },
                  ]}
                  onSelect={(value: boolean) => {
                    confirmationRequest.onConfirm(value);
                  }}
                />
              </Box>
            </Box>
          ) : isThemeDialogOpen ? (
            <Box flexDirection="column">
              {themeError && (
                <Box marginBottom={1}>
                  <Text color={semanticTheme.status.error}>{themeError}</Text>
                </Box>
              )}
              <ThemeDialog
                onSelect={handleThemeSelect}
                onHighlight={handleThemeHighlight}
                settings={settings}
                availableTerminalHeight={
                  constrainHeight
                    ? terminalHeight - staticExtraHeight
                    : undefined
                }
                terminalWidth={mainAreaWidth}
              />
            </Box>
          ) : isSettingsDialogOpen ? (
            <Box flexDirection="column">
              <SettingsDialog
                settings={settings}
                onSelect={() => closeSettingsDialog()}
                onRestartRequest={() => process.exit(0)}
              />
            </Box>
          ) : authState === AuthState.Unauthenticated ? (
            <>
              <AuthInProgress
                onTimeout={() => {
                  onAuthError('Authentication timed out. Please try again.');
                }}
              />
              {showErrorDetails && (
                <OverflowProvider>
                  <Box flexDirection="column">
                    <DetailedMessagesDisplay
                      messages={filteredConsoleMessages}
                      maxHeight={
                        constrainHeight ? debugConsoleMaxHeight : undefined
                      }
                      width={inputWidth}
                    />
                    <ShowMoreLines constrainHeight={constrainHeight} />
                  </Box>
                </OverflowProvider>
              )}
            </>
          ) : authState === AuthState.Updating ? (
            <Box flexDirection="column">
              <AuthDialog
                config={config}
                settings={settings}
                authError={authError}
                onAuthError={onAuthError}
                setAuthState={setAuthState}
              />
            </Box>
          ) : isEditorDialogOpen ? (
            <Box flexDirection="column">
              {editorError && (
                <Box marginBottom={1}>
                  <Text color={semanticTheme.status.error}>{editorError}</Text>
                </Box>
              )}
              <EditorSettingsDialog
                onSelect={handleEditorSelect}
                settings={settings}
                onExit={exitEditorDialog}
              />
            </Box>
          ) : showPrivacyNotice ? (
            <PrivacyNotice
              onExit={() => setShowPrivacyNotice(false)}
              config={config}
            />
          ) : (
            <>
              <LoadingIndicator
                thought={
                  streamingState === StreamingState.WaitingForConfirmation ||
                  config.getAccessibility()?.disableLoadingPhrases ||
                  config.getScreenReader()
                    ? undefined
                    : thought
                }
                currentLoadingPhrase={
                  config.getAccessibility()?.disableLoadingPhrases ||
                  config.getScreenReader()
                    ? undefined
                    : currentLoadingPhrase
                }
                elapsedTime={elapsedTime}
              />
              {/* Display queued messages below loading indicator */}
              {messageQueue.length > 0 && (
                <Box flexDirection="column" marginTop={1}>
                  {messageQueue
                    .slice(0, MAX_DISPLAYED_QUEUED_MESSAGES)
                    .map((message, index) => {
                      // Ensure multi-line messages are collapsed for the preview.
                      // Replace all whitespace (including newlines) with a single space.
                      const preview = message.replace(/\s+/g, ' ');

                      return (
                        // Ensure the Box takes full width so truncation calculates correctly
                        <Box key={index} paddingLeft={2} width="100%">
                          {/* Use wrap="truncate" to ensure it fits the terminal width and doesn't wrap */}
                          <Text dimColor wrap="truncate">
                            {preview}
                          </Text>
                        </Box>
                      );
                    })}
                  {messageQueue.length > MAX_DISPLAYED_QUEUED_MESSAGES && (
                    <Box paddingLeft={2}>
                      <Text dimColor>
                        ... (+
                        {messageQueue.length - MAX_DISPLAYED_QUEUED_MESSAGES}
                        more)
                      </Text>
                    </Box>
                  )}
                </Box>
              )}
              <Box
                marginTop={1}
                justifyContent={
                  hideContextSummary ? 'flex-start' : 'space-between'
                }
                width="100%"
                flexDirection={isNarrow ? 'column' : 'row'}
                alignItems={isNarrow ? 'flex-start' : 'center'}
              >
                <Box>
                  {process.env['GEMINI_SYSTEM_MD'] && (
                    <Text color={semanticTheme.status.error}>|⌐■_■| </Text>
                  )}
                  {ctrlCPressedOnce ? (
                    <Text color={semanticTheme.status.warning}>
                      Press Ctrl+C again to exit.
                    </Text>
                  ) : ctrlDPressedOnce ? (
                    <Text color={semanticTheme.status.warning}>
                      Press Ctrl+D again to exit.
                    </Text>
                  ) : showEscapePrompt ? (
                    <Text color={semanticTheme.text.secondary}>
                      Press Esc again to clear.
                    </Text>
                  ) : !hideContextSummary ? (
                    <ContextSummaryDisplay
                      ideContext={ideContextState}
                      geminiMdFileCount={geminiMdFileCount}
                      contextFileNames={contextFileNames}
                      mcpServers={config.getMcpServers()}
                      blockedMcpServers={config.getBlockedMcpServers()}
                      showToolDescriptions={showToolDescriptions}
                    />
                  ) : null}
                </Box>
                <Box
                  paddingTop={isNarrow ? 1 : 0}
                  marginLeft={hideContextSummary ? 1 : 2}
                >
                  {showAutoAcceptIndicator !== ApprovalMode.DEFAULT &&
                    !shellModeActive && (
                      <AutoAcceptIndicator
                        approvalMode={showAutoAcceptIndicator}
                      />
                    )}
                  {shellModeActive && <ShellModeIndicator />}
                </Box>
              </Box>
              {showErrorDetails && (
                <OverflowProvider>
                  <Box flexDirection="column">
                    <DetailedMessagesDisplay
                      messages={filteredConsoleMessages}
                      maxHeight={
                        constrainHeight ? debugConsoleMaxHeight : undefined
                      }
                      width={inputWidth}
                    />
                    <ShowMoreLines constrainHeight={constrainHeight} />
                  </Box>
                </OverflowProvider>
              )}
              {isInputActive && (
                <InputPrompt
                  buffer={buffer}
                  inputWidth={inputWidth}
                  suggestionsWidth={suggestionsWidth}
                  onSubmit={handleFinalSubmit}
                  userMessages={inputHistoryStore.inputHistory}
                  onClearScreen={handleClearScreen}
                  config={config}
                  slashCommands={slashCommands}
                  commandContext={commandContext}
                  shellModeActive={shellModeActive}
                  setShellModeActive={setShellModeActive}
                  onEscapePromptChange={handleEscapePromptChange}
                  focus={isFocused}
                  vimHandleInput={vimHandleInput}
                  placeholder={placeholder}
                />
              )}
            </>
          )}

          {initError && streamingState !== StreamingState.Responding && (
            <Box
              borderStyle="round"
              borderColor={semanticTheme.status.error}
              paddingX={1}
              marginBottom={1}
            >
              {history.find(
                (item) =>
                  item.type === 'error' && item.text?.includes(initError),
              )?.text ? (
                <Text color={semanticTheme.status.error}>
                  {
                    history.find(
                      (item) =>
                        item.type === 'error' && item.text?.includes(initError),
                    )?.text
                  }
                </Text>
              ) : (
                <>
                  <Text color={semanticTheme.status.error}>
                    Initialization Error: {initError}
                  </Text>
                  <Text color={semanticTheme.status.error}>
                    {' '}
                    Please check API key and configuration.
                  </Text>
                </>
              )}
            </Box>
          )}
          {!settings.merged.ui?.hideFooter && (
            <Footer
              model={currentModel}
              targetDir={config.getTargetDir()}
              debugMode={config.getDebugMode()}
              branchName={branchName}
              debugMessage={debugMessage}
              corgiMode={corgiMode}
              errorCount={errorCount}
              showErrorDetails={showErrorDetails}
              showMemoryUsage={
                config.getDebugMode() ||
                settings.merged.ui?.showMemoryUsage ||
                false
              }
              promptTokenCount={sessionStats.lastPromptTokenCount}
              nightly={nightly}
              vimMode={vimModeEnabled ? vimMode : undefined}
              isTrustedFolder={isTrustedFolderState}
              hideCWD={settings.merged.ui?.footer?.hideCWD}
              hideSandboxStatus={settings.merged.ui?.footer?.hideSandboxStatus}
              hideModelInfo={settings.merged.ui?.footer?.hideModelInfo}
            />
          )}
=======
        <MainContent />

        <Box flexDirection="column" ref={uiState.mainControlsRef}>
          <Notifications />

          {uiState.dialogsVisible ? <DialogManager /> : <Composer />}
>>>>>>> 78142eab
        </Box>
      </Box>
    </StreamingContext.Provider>
  );
};<|MERGE_RESOLUTION|>--- conflicted
+++ resolved
@@ -4,88 +4,7 @@
  * SPDX-License-Identifier: Apache-2.0
  */
 
-<<<<<<< HEAD
-import { useCallback, useEffect, useMemo, useState, useRef } from 'react';
-import {
-  Box,
-  type DOMElement,
-  measureElement,
-  Static,
-  Text,
-  useStdin,
-  useStdout,
-} from 'ink';
-import {
-  AuthState,
-  StreamingState,
-  type HistoryItem,
-  MessageType,
-  ToolCallStatus,
-  type HistoryItemWithoutId,
-} from './types.js';
-import { useTerminalSize } from './hooks/useTerminalSize.js';
-import { useGeminiStream } from './hooks/useGeminiStream.js';
-import { useLoadingIndicator } from './hooks/useLoadingIndicator.js';
-import { useThemeCommand } from './hooks/useThemeCommand.js';
-import { useAuthCommand } from './auth/useAuth.js';
-import { useFolderTrust } from './hooks/useFolderTrust.js';
-import { useIdeTrustListener } from './hooks/useIdeTrustListener.js';
-import { useEditorSettings } from './hooks/useEditorSettings.js';
-import { useSlashCommandProcessor } from './hooks/slashCommandProcessor.js';
-import { useAutoAcceptIndicator } from './hooks/useAutoAcceptIndicator.js';
-import { useMessageQueue } from './hooks/useMessageQueue.js';
-import { useConsoleMessages } from './hooks/useConsoleMessages.js';
-import { Header } from './components/Header.js';
-import { LoadingIndicator } from './components/LoadingIndicator.js';
-import { AutoAcceptIndicator } from './components/AutoAcceptIndicator.js';
-import { ShellModeIndicator } from './components/ShellModeIndicator.js';
-import { InputPrompt } from './components/InputPrompt.js';
-import { Footer } from './components/Footer.js';
-import { ThemeDialog } from './components/ThemeDialog.js';
-import { EditorSettingsDialog } from './components/EditorSettingsDialog.js';
-import { FolderTrustDialog } from './components/FolderTrustDialog.js';
-import { ShellConfirmationDialog } from './components/ShellConfirmationDialog.js';
-import { RadioButtonSelect } from './components/shared/RadioButtonSelect.js';
-import { theme as semanticTheme, theme } from './semantic-colors.js';
-import { loadHierarchicalGeminiMemory } from '../config/config.js';
-import type { LoadedSettings } from '../config/settings.js';
-import { SettingScope } from '../config/settings.js';
-import { Tips } from './components/Tips.js';
-import { ConsolePatcher } from './utils/ConsolePatcher.js';
-import { registerCleanup } from '../utils/cleanup.js';
-import { DetailedMessagesDisplay } from './components/DetailedMessagesDisplay.js';
-import { HistoryItemDisplay } from './components/HistoryItemDisplay.js';
-import { ContextSummaryDisplay } from './components/ContextSummaryDisplay.js';
-import { useHistory } from './hooks/useHistoryManager.js';
-import { useInputHistoryStore } from './hooks/useInputHistoryStore.js';
-import process from 'node:process';
-import type {
-  EditorType,
-  Config,
-  IdeContext,
-  DetectedIde,
-} from '@google/gemini-cli-core';
-import {
-  ApprovalMode,
-  getAllGeminiMdFilenames,
-  isEditorAvailable,
-  getErrorMessage,
-  AuthType,
-  logFlashFallback,
-  FlashFallbackEvent,
-  ideContext,
-  isProQuotaExceededError,
-  isGenericQuotaExceededError,
-  UserTierId,
-  DEFAULT_GEMINI_FLASH_MODEL,
-  IdeClient,
-} from '@google/gemini-cli-core';
-import type { IdeIntegrationNudgeResult } from './IdeIntegrationNudge.js';
-import { IdeIntegrationNudge } from './IdeIntegrationNudge.js';
-import { useLogger } from './hooks/useLogger.js';
-=======
 import { Box } from 'ink';
->>>>>>> 78142eab
 import { StreamingContext } from './contexts/StreamingContext.js';
 import { Notifications } from './components/Notifications.js';
 import { MainContent } from './components/MainContent.js';
@@ -104,429 +23,12 @@
   return (
     <StreamingContext.Provider value={uiState.streamingState}>
       <Box flexDirection="column" width="90%">
-<<<<<<< HEAD
-        {/*
-         * The Static component is an Ink intrinsic in which there can only be 1 per application.
-         * Because of this restriction we're hacking it slightly by having a 'header' item here to
-         * ensure that it's statically rendered.
-         *
-         * Background on the Static Item: Anything in the Static component is written a single time
-         * to the console. Think of it like doing a console.log and then never using ANSI codes to
-         * clear that content ever again. Effectively it has a moving frame that every time new static
-         * content is set it'll flush content to the terminal and move the area which it's "clearing"
-         * down a notch. Without Static the area which gets erased and redrawn continuously grows.
-         */}
-        <Static
-          key={staticKey}
-          items={[
-            <Box flexDirection="column" key="header">
-              {!(
-                settings.merged.ui?.hideBanner || config.getScreenReader()
-              ) && <Header version={version} nightly={nightly} />}
-              {!(settings.merged.ui?.hideTips || config.getScreenReader()) && (
-                <Tips config={config} />
-              )}
-            </Box>,
-            ...history.map((h) => (
-              <HistoryItemDisplay
-                terminalWidth={mainAreaWidth}
-                availableTerminalHeight={staticAreaMaxItemHeight}
-                key={h.id}
-                item={h}
-                isPending={false}
-                config={config}
-                commands={slashCommands}
-              />
-            )),
-          ]}
-        >
-          {(item) => item}
-        </Static>
-        <OverflowProvider>
-          <Box ref={pendingHistoryItemRef} flexDirection="column">
-            {pendingHistoryItems.map((item, i) => (
-              <HistoryItemDisplay
-                key={i}
-                availableTerminalHeight={
-                  constrainHeight ? availableTerminalHeight : undefined
-                }
-                terminalWidth={mainAreaWidth}
-                // TODO(taehykim): It seems like references to ids aren't necessary in
-                // HistoryItemDisplay. Refactor later. Use a fake id for now.
-                item={{ ...item, id: 0 }}
-                isPending={true}
-                config={config}
-                isFocused={!isEditorDialogOpen}
-              />
-            ))}
-            <ShowMoreLines constrainHeight={constrainHeight} />
-          </Box>
-        </OverflowProvider>
-
-        <Box flexDirection="column" ref={mainControlsRef}>
-          {/* Move UpdateNotification to render update notification above input area */}
-          {updateInfo && <UpdateNotification message={updateInfo.message} />}
-          {startupWarnings.length > 0 && (
-            <Box
-              borderStyle="round"
-              borderColor={semanticTheme.status.warning}
-              paddingX={1}
-              marginY={1}
-              flexDirection="column"
-            >
-              {startupWarnings.map((warning, index) => (
-                <Text key={index} color={semanticTheme.status.warning}>
-                  {warning}
-                </Text>
-              ))}
-            </Box>
-          )}
-          {showWorkspaceMigrationDialog ? (
-            <WorkspaceMigrationDialog
-              workspaceExtensions={workspaceExtensions}
-              onOpen={onWorkspaceMigrationDialogOpen}
-              onClose={onWorkspaceMigrationDialogClose}
-            />
-          ) : shouldShowIdePrompt && currentIDE ? (
-            <IdeIntegrationNudge
-              ide={currentIDE}
-              onComplete={handleIdePromptComplete}
-            />
-          ) : isProQuotaDialogOpen ? (
-            <ProQuotaDialog
-              currentModel={config.getModel()}
-              fallbackModel={DEFAULT_GEMINI_FLASH_MODEL}
-              onChoice={(choice) => {
-                setIsProQuotaDialogOpen(false);
-                if (!proQuotaDialogResolver) return;
-
-                const resolveValue = choice !== 'auth';
-                proQuotaDialogResolver(resolveValue);
-                setProQuotaDialogResolver(null);
-
-                if (choice === 'auth') {
-                  cancelOngoingRequest?.();
-                  setAuthState(AuthState.Updating);
-                } else {
-                  addItem(
-                    {
-                      type: MessageType.INFO,
-                      text: 'Switched to fallback model. Tip: Press Ctrl+P to recall your previous prompt and submit it again if you wish.',
-                    },
-                    Date.now(),
-                  );
-                }
-              }}
-            />
-          ) : showIdeRestartPrompt ? (
-            <Box
-              borderStyle="round"
-              borderColor={theme.status.warning}
-              paddingX={1}
-            >
-              <Text color={theme.status.warning}>
-                Workspace trust has changed. Press &apos;r&apos; to restart
-                Gemini to apply the changes.
-              </Text>
-            </Box>
-          ) : isFolderTrustDialogOpen ? (
-            <FolderTrustDialog
-              onSelect={handleFolderTrustSelect}
-              isRestarting={isRestarting}
-            />
-          ) : shellConfirmationRequest ? (
-            <ShellConfirmationDialog request={shellConfirmationRequest} />
-          ) : confirmationRequest ? (
-            <Box flexDirection="column">
-              {confirmationRequest.prompt}
-              <Box paddingY={1}>
-                <RadioButtonSelect
-                  isFocused={!!confirmationRequest}
-                  items={[
-                    { label: 'Yes', value: true },
-                    { label: 'No', value: false },
-                  ]}
-                  onSelect={(value: boolean) => {
-                    confirmationRequest.onConfirm(value);
-                  }}
-                />
-              </Box>
-            </Box>
-          ) : isThemeDialogOpen ? (
-            <Box flexDirection="column">
-              {themeError && (
-                <Box marginBottom={1}>
-                  <Text color={semanticTheme.status.error}>{themeError}</Text>
-                </Box>
-              )}
-              <ThemeDialog
-                onSelect={handleThemeSelect}
-                onHighlight={handleThemeHighlight}
-                settings={settings}
-                availableTerminalHeight={
-                  constrainHeight
-                    ? terminalHeight - staticExtraHeight
-                    : undefined
-                }
-                terminalWidth={mainAreaWidth}
-              />
-            </Box>
-          ) : isSettingsDialogOpen ? (
-            <Box flexDirection="column">
-              <SettingsDialog
-                settings={settings}
-                onSelect={() => closeSettingsDialog()}
-                onRestartRequest={() => process.exit(0)}
-              />
-            </Box>
-          ) : authState === AuthState.Unauthenticated ? (
-            <>
-              <AuthInProgress
-                onTimeout={() => {
-                  onAuthError('Authentication timed out. Please try again.');
-                }}
-              />
-              {showErrorDetails && (
-                <OverflowProvider>
-                  <Box flexDirection="column">
-                    <DetailedMessagesDisplay
-                      messages={filteredConsoleMessages}
-                      maxHeight={
-                        constrainHeight ? debugConsoleMaxHeight : undefined
-                      }
-                      width={inputWidth}
-                    />
-                    <ShowMoreLines constrainHeight={constrainHeight} />
-                  </Box>
-                </OverflowProvider>
-              )}
-            </>
-          ) : authState === AuthState.Updating ? (
-            <Box flexDirection="column">
-              <AuthDialog
-                config={config}
-                settings={settings}
-                authError={authError}
-                onAuthError={onAuthError}
-                setAuthState={setAuthState}
-              />
-            </Box>
-          ) : isEditorDialogOpen ? (
-            <Box flexDirection="column">
-              {editorError && (
-                <Box marginBottom={1}>
-                  <Text color={semanticTheme.status.error}>{editorError}</Text>
-                </Box>
-              )}
-              <EditorSettingsDialog
-                onSelect={handleEditorSelect}
-                settings={settings}
-                onExit={exitEditorDialog}
-              />
-            </Box>
-          ) : showPrivacyNotice ? (
-            <PrivacyNotice
-              onExit={() => setShowPrivacyNotice(false)}
-              config={config}
-            />
-          ) : (
-            <>
-              <LoadingIndicator
-                thought={
-                  streamingState === StreamingState.WaitingForConfirmation ||
-                  config.getAccessibility()?.disableLoadingPhrases ||
-                  config.getScreenReader()
-                    ? undefined
-                    : thought
-                }
-                currentLoadingPhrase={
-                  config.getAccessibility()?.disableLoadingPhrases ||
-                  config.getScreenReader()
-                    ? undefined
-                    : currentLoadingPhrase
-                }
-                elapsedTime={elapsedTime}
-              />
-              {/* Display queued messages below loading indicator */}
-              {messageQueue.length > 0 && (
-                <Box flexDirection="column" marginTop={1}>
-                  {messageQueue
-                    .slice(0, MAX_DISPLAYED_QUEUED_MESSAGES)
-                    .map((message, index) => {
-                      // Ensure multi-line messages are collapsed for the preview.
-                      // Replace all whitespace (including newlines) with a single space.
-                      const preview = message.replace(/\s+/g, ' ');
-
-                      return (
-                        // Ensure the Box takes full width so truncation calculates correctly
-                        <Box key={index} paddingLeft={2} width="100%">
-                          {/* Use wrap="truncate" to ensure it fits the terminal width and doesn't wrap */}
-                          <Text dimColor wrap="truncate">
-                            {preview}
-                          </Text>
-                        </Box>
-                      );
-                    })}
-                  {messageQueue.length > MAX_DISPLAYED_QUEUED_MESSAGES && (
-                    <Box paddingLeft={2}>
-                      <Text dimColor>
-                        ... (+
-                        {messageQueue.length - MAX_DISPLAYED_QUEUED_MESSAGES}
-                        more)
-                      </Text>
-                    </Box>
-                  )}
-                </Box>
-              )}
-              <Box
-                marginTop={1}
-                justifyContent={
-                  hideContextSummary ? 'flex-start' : 'space-between'
-                }
-                width="100%"
-                flexDirection={isNarrow ? 'column' : 'row'}
-                alignItems={isNarrow ? 'flex-start' : 'center'}
-              >
-                <Box>
-                  {process.env['GEMINI_SYSTEM_MD'] && (
-                    <Text color={semanticTheme.status.error}>|⌐■_■| </Text>
-                  )}
-                  {ctrlCPressedOnce ? (
-                    <Text color={semanticTheme.status.warning}>
-                      Press Ctrl+C again to exit.
-                    </Text>
-                  ) : ctrlDPressedOnce ? (
-                    <Text color={semanticTheme.status.warning}>
-                      Press Ctrl+D again to exit.
-                    </Text>
-                  ) : showEscapePrompt ? (
-                    <Text color={semanticTheme.text.secondary}>
-                      Press Esc again to clear.
-                    </Text>
-                  ) : !hideContextSummary ? (
-                    <ContextSummaryDisplay
-                      ideContext={ideContextState}
-                      geminiMdFileCount={geminiMdFileCount}
-                      contextFileNames={contextFileNames}
-                      mcpServers={config.getMcpServers()}
-                      blockedMcpServers={config.getBlockedMcpServers()}
-                      showToolDescriptions={showToolDescriptions}
-                    />
-                  ) : null}
-                </Box>
-                <Box
-                  paddingTop={isNarrow ? 1 : 0}
-                  marginLeft={hideContextSummary ? 1 : 2}
-                >
-                  {showAutoAcceptIndicator !== ApprovalMode.DEFAULT &&
-                    !shellModeActive && (
-                      <AutoAcceptIndicator
-                        approvalMode={showAutoAcceptIndicator}
-                      />
-                    )}
-                  {shellModeActive && <ShellModeIndicator />}
-                </Box>
-              </Box>
-              {showErrorDetails && (
-                <OverflowProvider>
-                  <Box flexDirection="column">
-                    <DetailedMessagesDisplay
-                      messages={filteredConsoleMessages}
-                      maxHeight={
-                        constrainHeight ? debugConsoleMaxHeight : undefined
-                      }
-                      width={inputWidth}
-                    />
-                    <ShowMoreLines constrainHeight={constrainHeight} />
-                  </Box>
-                </OverflowProvider>
-              )}
-              {isInputActive && (
-                <InputPrompt
-                  buffer={buffer}
-                  inputWidth={inputWidth}
-                  suggestionsWidth={suggestionsWidth}
-                  onSubmit={handleFinalSubmit}
-                  userMessages={inputHistoryStore.inputHistory}
-                  onClearScreen={handleClearScreen}
-                  config={config}
-                  slashCommands={slashCommands}
-                  commandContext={commandContext}
-                  shellModeActive={shellModeActive}
-                  setShellModeActive={setShellModeActive}
-                  onEscapePromptChange={handleEscapePromptChange}
-                  focus={isFocused}
-                  vimHandleInput={vimHandleInput}
-                  placeholder={placeholder}
-                />
-              )}
-            </>
-          )}
-
-          {initError && streamingState !== StreamingState.Responding && (
-            <Box
-              borderStyle="round"
-              borderColor={semanticTheme.status.error}
-              paddingX={1}
-              marginBottom={1}
-            >
-              {history.find(
-                (item) =>
-                  item.type === 'error' && item.text?.includes(initError),
-              )?.text ? (
-                <Text color={semanticTheme.status.error}>
-                  {
-                    history.find(
-                      (item) =>
-                        item.type === 'error' && item.text?.includes(initError),
-                    )?.text
-                  }
-                </Text>
-              ) : (
-                <>
-                  <Text color={semanticTheme.status.error}>
-                    Initialization Error: {initError}
-                  </Text>
-                  <Text color={semanticTheme.status.error}>
-                    {' '}
-                    Please check API key and configuration.
-                  </Text>
-                </>
-              )}
-            </Box>
-          )}
-          {!settings.merged.ui?.hideFooter && (
-            <Footer
-              model={currentModel}
-              targetDir={config.getTargetDir()}
-              debugMode={config.getDebugMode()}
-              branchName={branchName}
-              debugMessage={debugMessage}
-              corgiMode={corgiMode}
-              errorCount={errorCount}
-              showErrorDetails={showErrorDetails}
-              showMemoryUsage={
-                config.getDebugMode() ||
-                settings.merged.ui?.showMemoryUsage ||
-                false
-              }
-              promptTokenCount={sessionStats.lastPromptTokenCount}
-              nightly={nightly}
-              vimMode={vimModeEnabled ? vimMode : undefined}
-              isTrustedFolder={isTrustedFolderState}
-              hideCWD={settings.merged.ui?.footer?.hideCWD}
-              hideSandboxStatus={settings.merged.ui?.footer?.hideSandboxStatus}
-              hideModelInfo={settings.merged.ui?.footer?.hideModelInfo}
-            />
-          )}
-=======
         <MainContent />
 
         <Box flexDirection="column" ref={uiState.mainControlsRef}>
           <Notifications />
 
           {uiState.dialogsVisible ? <DialogManager /> : <Composer />}
->>>>>>> 78142eab
         </Box>
       </Box>
     </StreamingContext.Provider>
