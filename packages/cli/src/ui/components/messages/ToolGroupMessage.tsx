/**
 * @license
 * Copyright 2025 Google LLC
 * SPDX-License-Identifier: Apache-2.0
 */

import type React from 'react';
import { useMemo } from 'react';
import { Box, Text } from 'ink';
import type { IndividualToolCallDisplay } from '../../types.js';
import { ToolCallStatus } from '../../types.js';
import { ToolMessage } from './ToolMessage.js';
import { ToolConfirmationMessage } from './ToolConfirmationMessage.js';
import { theme } from '../../semantic-colors.js';
<<<<<<< HEAD
import type { Config } from '@google/gemini-cli-core';
=======
import { SHELL_COMMAND_NAME } from '../../constants.js';
import { useConfig } from '../../contexts/ConfigContext.js';
>>>>>>> 78142eab

interface ToolGroupMessageProps {
  groupId: number;
  toolCalls: IndividualToolCallDisplay[];
  availableTerminalHeight?: number;
  terminalWidth: number;
  isFocused?: boolean;
}

// Main component renders the border and maps the tools using ToolMessage
export const ToolGroupMessage: React.FC<ToolGroupMessageProps> = ({
  toolCalls,
  availableTerminalHeight,
  terminalWidth,
  isFocused = true,
}) => {
  const config = useConfig();
  const hasPending = !toolCalls.every(
    (t) => t.status === ToolCallStatus.Success,
  );
<<<<<<< HEAD
  const isConfirming = toolCalls.some(
    (t) => t.status === ToolCallStatus.Confirming,
  );
  const borderColor = isConfirming
    ? theme.status.warning
    : theme.border.default;
=======
  const isShellCommand = toolCalls.some((t) => t.name === SHELL_COMMAND_NAME);
  const borderColor =
    hasPending || isShellCommand ? theme.status.warning : theme.border.default;
>>>>>>> 78142eab

  const staticHeight = /* border */ 2 + /* marginBottom */ 1;
  // This is a bit of a magic number, but it accounts for the border and
  // marginLeft.
  const innerWidth = terminalWidth - 4;

  // only prompt for tool approval on the first 'confirming' tool in the list
  // note, after the CTA, this automatically moves over to the next 'confirming' tool
  const toolAwaitingApproval = useMemo(
    () => toolCalls.find((tc) => tc.status === ToolCallStatus.Confirming),
    [toolCalls],
  );

  let countToolCallsWithResults = 0;
  for (const tool of toolCalls) {
    if (tool.resultDisplay !== undefined && tool.resultDisplay !== '') {
      countToolCallsWithResults++;
    }
  }
  const countOneLineToolCalls = toolCalls.length - countToolCallsWithResults;
  const availableTerminalHeightPerToolMessage = availableTerminalHeight
    ? Math.max(
        Math.floor(
          (availableTerminalHeight - staticHeight - countOneLineToolCalls) /
            Math.max(1, countToolCallsWithResults),
        ),
        1,
      )
    : undefined;

  return (
    <Box
      flexDirection="column"
      borderStyle="round"
      /*
        This width constraint is highly important and protects us from an Ink rendering bug.
        Since the ToolGroup can typically change rendering states frequently, it can cause
        Ink to render the border of the box incorrectly and span multiple lines and even
        cause tearing.
      */
      width="100%"
      marginLeft={1}
      borderDimColor={hasPending}
      borderColor={borderColor}
      gap={1}
    >
      {toolCalls.map((tool) => {
        const isConfirming = toolAwaitingApproval?.callId === tool.callId;
        return (
          <Box key={tool.callId} flexDirection="column" minHeight={1}>
            <Box flexDirection="row" alignItems="center">
              <ToolMessage
                callId={tool.callId}
                name={tool.name}
                description={tool.description}
                resultDisplay={tool.resultDisplay}
                status={tool.status}
                confirmationDetails={tool.confirmationDetails}
                availableTerminalHeight={availableTerminalHeightPerToolMessage}
                terminalWidth={innerWidth}
                emphasis={
                  isConfirming
                    ? 'high'
                    : toolAwaitingApproval
                      ? 'low'
                      : 'medium'
                }
                renderOutputAsMarkdown={tool.renderOutputAsMarkdown}
              />
            </Box>
            {tool.status === ToolCallStatus.Confirming &&
              isConfirming &&
              tool.confirmationDetails && (
                <ToolConfirmationMessage
                  confirmationDetails={tool.confirmationDetails}
                  config={config}
                  isFocused={isFocused}
                  availableTerminalHeight={
                    availableTerminalHeightPerToolMessage
                  }
                  terminalWidth={innerWidth}
                />
              )}
            {tool.outputFile && (
              <Box marginX={1}>
                <Text>Output too long and was saved to: {tool.outputFile}</Text>
              </Box>
            )}
          </Box>
        );
      })}
    </Box>
  );
};<|MERGE_RESOLUTION|>--- conflicted
+++ resolved
@@ -12,12 +12,8 @@
 import { ToolMessage } from './ToolMessage.js';
 import { ToolConfirmationMessage } from './ToolConfirmationMessage.js';
 import { theme } from '../../semantic-colors.js';
-<<<<<<< HEAD
-import type { Config } from '@google/gemini-cli-core';
-=======
 import { SHELL_COMMAND_NAME } from '../../constants.js';
 import { useConfig } from '../../contexts/ConfigContext.js';
->>>>>>> 78142eab
 
 interface ToolGroupMessageProps {
   groupId: number;
@@ -38,18 +34,14 @@
   const hasPending = !toolCalls.every(
     (t) => t.status === ToolCallStatus.Success,
   );
-<<<<<<< HEAD
   const isConfirming = toolCalls.some(
     (t) => t.status === ToolCallStatus.Confirming,
   );
-  const borderColor = isConfirming
-    ? theme.status.warning
-    : theme.border.default;
-=======
   const isShellCommand = toolCalls.some((t) => t.name === SHELL_COMMAND_NAME);
   const borderColor =
-    hasPending || isShellCommand ? theme.status.warning : theme.border.default;
->>>>>>> 78142eab
+    isConfirming || isShellCommand
+      ? theme.status.warning
+      : theme.border.default;
 
   const staticHeight = /* border */ 2 + /* marginBottom */ 1;
   // This is a bit of a magic number, but it accounts for the border and
