/**
 * @license
 * Copyright 2025 Google LLC
 * SPDX-License-Identifier: Apache-2.0
 */

import { SlashCommand } from '../ui/commands/types.js';
import { memoryCommand } from '../ui/commands/memoryCommand.js';
import { helpCommand } from '../ui/commands/helpCommand.js';
import { clearCommand } from '../ui/commands/clearCommand.js';
<<<<<<< HEAD
import { copyCommand } from '../ui/commands/copyCommand.js';
=======
import { themeCommand } from '../ui/commands/themeCommand.js';
>>>>>>> 5b5f4964

const loadBuiltInCommands = async (): Promise<SlashCommand[]> => [
  clearCommand,
  copyCommand,
  helpCommand,
  memoryCommand,
  themeCommand,
];

export class CommandService {
  private commands: SlashCommand[] = [];

  constructor(
    private commandLoader: () => Promise<SlashCommand[]> = loadBuiltInCommands,
  ) {
    // The constructor can be used for dependency injection in the future.
  }

  async loadCommands(): Promise<void> {
    // For now, we only load the built-in commands.
    // File-based and remote commands will be added later.
    this.commands = await this.commandLoader();
  }

  getCommands(): SlashCommand[] {
    return this.commands;
  }
}<|MERGE_RESOLUTION|>--- conflicted
+++ resolved
@@ -8,11 +8,8 @@
 import { memoryCommand } from '../ui/commands/memoryCommand.js';
 import { helpCommand } from '../ui/commands/helpCommand.js';
 import { clearCommand } from '../ui/commands/clearCommand.js';
-<<<<<<< HEAD
 import { copyCommand } from '../ui/commands/copyCommand.js';
-=======
 import { themeCommand } from '../ui/commands/themeCommand.js';
->>>>>>> 5b5f4964
 
 const loadBuiltInCommands = async (): Promise<SlashCommand[]> => [
   clearCommand,
