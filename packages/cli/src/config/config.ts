--- conflicted
+++ resolved
@@ -230,15 +230,11 @@
             // Handle comma-separated values
             dirs.flatMap((dir) => dir.split(',').map((d) => d.trim())),
         })
-<<<<<<< HEAD
         .option('screen-reader-mode', {
           type: 'boolean',
           description: 'Enable screen reader mode for accessibility.',
           default: false,
         })
-=======
-
->>>>>>> acedcfb8
         .check((argv) => {
           if (argv.prompt && argv['promptInteractive']) {
             throw new Error(
@@ -549,12 +545,9 @@
     folderTrust,
     interactive,
     trustedFolder,
-<<<<<<< HEAD
     screenReaderMode: argv.screenReaderMode,
-=======
     shouldUseNodePtyShell: settings.shouldUseNodePtyShell,
     skipNextSpeakerCheck: settings.skipNextSpeakerCheck,
->>>>>>> acedcfb8
   });
 }
 
